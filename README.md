--- conflicted
+++ resolved
@@ -168,11 +168,9 @@
 import axios from 'restyped-axios'
 import { FoodDeliveryAPI } from './food-delivery-api'
 
-<<<<<<< HEAD
-const api = axios.create({ baseURL: 'https://fooddelivery.com/api/' })
-=======
-const api = axios.create<FoodDeliveryAPI>({baseURL: 'https://fooddelivery.com/api/'})
->>>>>>> 788ef17e
+const api = axios.create<FoodDeliveryAPI>({
+  baseURL: 'https://fooddelivery.com/api/'
+})
 
 async function order() {
   // Will not compile if you request an invlid route or pass incorrect body params
